--- conflicted
+++ resolved
@@ -18,11 +18,8 @@
                           _filter_associated_reference,
                           _check_reference_column, _check_for_time_column,
                           _check_subject_column, _check_column_type,
-<<<<<<< HEAD
-                          feature_peds, _check_column_missing)
-=======
-                          _drop_incomplete_timepoints, feature_peds)
->>>>>>> f2266dcf
+                          _drop_incomplete_timepoints, feature_peds, 
+                          _check_column_missing)
 
 
 class TestBase(TestPluginBase):
@@ -998,40 +995,8 @@
         with self.assertRaisesRegex(KeyError, ".*`--p-subject-column` can not"
                                     " be the same as the index of"
                                     " metadata: `id`"):
-<<<<<<< HEAD
             _check_column_missing(metadata_df, 'id', 'subject', KeyError)
-=======
-            _check_subject_column(metadata_df, 'id')
-
-    def test_group_column_name_is_ID(self):
-        metadata_df = pd.DataFrame({
-            'id': ['sample1', 'sample2', 'sample3', 'sample4',
-                   'donor1', 'donor2'],
-            'Ref': ['donor1', 'donor1', 'donor1', 'donor2', float("Nan"),
-                    float("Nan")],
-            'subject': ['sub1', 'sub1', 'sub1', 'sub2', float("Nan"),
-                        float("Nan")],
-            'group': [1, 2, 3, 2, float("Nan"),
-                      float("Nan")]}).set_index('id')
-        with self.assertRaisesRegex(KeyError, ".*`--p-time-column` can not"
-                                    " be the same as the index of"
-                                    " metadata: `id`"):
-            _check_for_time_column(metadata_df, 'id')
-
-    def test_reference_column_name_is_ID(self):
-        metadata_df = pd.DataFrame({
-            'id': ['sample1', 'sample2', 'sample3', 'sample4',
-                   'donor1', 'donor2'],
-            'Ref': ['donor1', 'donor1', 'donor1', 'donor2', float("Nan"),
-                    float("Nan")],
-            'subject': ['sub1', 'sub1', 'sub1', 'sub2', float("Nan"),
-                        float("Nan")],
-            'group': [1, 2, 3, 2, float("Nan"),
-                      float("Nan")]}).set_index('id')
-        with self.assertRaisesRegex(KeyError, ".*`--p-reference-column` can"
-                                    " not be the same as the index of"
-                                    " metadata: `id`"):
-            _check_reference_column(metadata_df, "id")
+
 
     def test_drop_incomplete_timepoints(self):
         metadata_df = pd.DataFrame({
@@ -1058,5 +1023,4 @@
             'group': [1, 2, 3, 2, float("Nan"),
                       float("Nan")]}).set_index('id')
         metadata_df = _drop_incomplete_timepoints(metadata_df, "group", [3, 2])
-        self.assertEqual(metadata_df["group"].dropna().unique(), [float(1)])
->>>>>>> f2266dcf
+        self.assertEqual(metadata_df["group"].dropna().unique(), [float(1)])