--- conflicted
+++ resolved
@@ -257,14 +257,10 @@
 
 plugin.visualizers.register_function(
     function=q2_fmt.peds_heatmap,
-<<<<<<< HEAD
     inputs={'data': Dist1D[Ordered, Matched] % Properties("peds"),
             'per_subject_stats': StatsTable[Pairwise],
             'global_stats': StatsTable[Pairwise]},
-=======
-    inputs={'data': Dist1D[Ordered, Matched] % Properties("peds")},
     input_descriptions={'data': 'PEDS output to plot'},
->>>>>>> 6718036b
     parameters={'level_delimiter': Str},
     parameter_descriptions={
                             'level_delimiter': 'delimiter to split taxonomic'
