--- conflicted
+++ resolved
@@ -18,8 +18,8 @@
 import json
 
 from qiime2 import Metadata
-<<<<<<< HEAD
-from q2_fmt._util import (json_replace, _rename_features,
+
+from q2_fmt._util import (_rename_features,
                           _check_reference_column, _check_for_time_column,
                           _check_subject_column, _filter_associated_reference,
                           _check_duplicate_subject_timepoint,
@@ -32,12 +32,9 @@
                           _per_subject_stats, _global_stats, _mask_recipient,
                           _get_to_baseline_ref, _create_used_references,
                           _median, _subsample, _check_rarefaction_parameters)
-from q2_stats._visualizer import _make_stats
-=======
-from q2_fmt._engraftment import _get_to_baseline_ref
+
 from q2_stats.util import json_replace
 from q2_stats.plots.raincloud import _make_stats
->>>>>>> 9a278490
 
 
 def peds(ctx, table, metadata, peds_metric, time_column, reference_column,
